---
title: "Helm Chart"
date: 2018-04-26T15:24:16-07:00
draft: false
weight: 30
---

<<<<<<< HEAD
Latest Release: v3.1, {docdate}
=======
Latest Release: 3.2.0 {docdate}
>>>>>>> a47cbd96

== Helm Chart

First, pull prebuilt versions from Dockerhub of the *postgres-operator* containers,
specify the image versions, and execute the following Makefile target -
....
export CO_IMAGE_PREFIX=crunchydata
export CO_IMAGE_TAG=centos7-3.2
make pull
....

Then, build and deploy the operator using the provided Helm chart -
....
cd $COROOT/chart
helm install ./postgres-operator
helm ls
....

== Next Steps

Next, visit the link:/installation/deployment/[Deployment] page to deploy the
Operator, verify the installation, and view various storage configurations.<|MERGE_RESOLUTION|>--- conflicted
+++ resolved
@@ -5,11 +5,7 @@
 weight: 30
 ---
 
-<<<<<<< HEAD
-Latest Release: v3.1, {docdate}
-=======
 Latest Release: 3.2.0 {docdate}
->>>>>>> a47cbd96
 
 == Helm Chart
 
@@ -17,7 +13,7 @@
 specify the image versions, and execute the following Makefile target -
 ....
 export CO_IMAGE_PREFIX=crunchydata
-export CO_IMAGE_TAG=centos7-3.2
+export CO_IMAGE_TAG=centos7-3.2.0
 make pull
 ....
 
