--- conflicted
+++ resolved
@@ -3,215 +3,4 @@
 date:
 draft: false
 weight: 7
-<<<<<<< HEAD
 ---
-
-## Kubernetes RBAC
-
-Install the requisite Operator RBAC resources, *as a Kubernetes cluster admin user*,  by running a Makefile target:
-
-    make installrbac
-
-
-This script creates the following RBAC resources on your Kubernetes cluster:
-
-| Setting |Definition  |
-|---|---|
-| Custom Resource Definitions (crd.yaml) | pgbackups|
-|  | pgclusters|
-|  | pgpolicies|
-|  | pgreplicas|
-|  | pgtasks|
-|  | pgupgrades|
-| Cluster Roles (cluster-roles.yaml) | pgopclusterrole|
-|  | pgopclusterrolecrd|
-| Cluster Role Bindings (cluster-roles-bindings.yaml) | pgopclusterbinding|
-|  | pgopclusterbindingcrd|
-| Service Account (service-accounts.yaml) | postgres-operator|
-| | pgo-backrest|
-| Roles (rbac.yaml) | pgo-role|
-| | pgo-backrest-role|
-|Role Bindings  (rbac.yaml) | pgo-backrest-role-binding|
-| | pgo-role-binding|
-
-
-Note that the cluster role bindings have a naming convention of
-pgopclusterbinding-$PGO_OPERATOR_NAMESPACE and
-pgopclusterbindingcrd-$PGO_OPERATOR_NAMESPACE.  The PGO_OPERATOR_NAMESPACE
-environment variable is added to make each cluster role binding
-name unique and to support more than a single Operator being deployed
-on the same Kube cluster.
-
-
-
-
-## Operator RBAC
-
-The *conf/postgres-operator/pgorole* file is read at start up time when the operator is deployed to the Kubernetes cluster.  This file defines the Operator roles whereby Operator API users can be authorized.
-
-The *conf/postgres-operator/pgouser* file is read at start up time also and contains username, password, role, and namespace information as follows:
-
-    username:password:pgoadmin:
-    pgouser1:password:pgoadmin:pgouser1
-    pgouser2:password:pgoadmin:pgouser2
-    pgouser3:password:pgoadmin:pgouser1,pgouser2
-    readonlyuser:password:pgoreader:
-
-The format of the pgouser server file is:
-
-    <username>:<password>:<role>:<namespace,namespace>
-
-The namespace is a comma separated list of namespaces that
-user has access to.  If you do not specify a namespace, then
-all namespaces is assumed, meaning this user can access any
-namespace that the Operator is watching.
-
-A user creates a *.pgouser* file in their $HOME directory to identify
-themselves to the Operator.  An entry in .pgouser will need to match
-entries in the *conf/postgres-operator/pgouser* file.  A sample
-*.pgouser* file contains the following:
-
-    username:password
-
-The format of the .pgouser client file is:
-
-    <username>:<password>
-
-The users pgouser file can also be located at:
-*/etc/pgo/pgouser* or it can be found at a path specified by the
-PGOUSER environment variable.
-
-If the user tries to access a namespace that they are not
-configured for within the server side *pgouser* file then they
-will get an error message as follows:
-
-    Error: user [pgouser1] is not allowed access to namespace [pgouser2]
-
-
-The following list shows the current complete list of possible pgo permissions that you can specify within the *pgorole* file when creating roles:
-
-|Permission|Description  |
-|---|---|
-|ApplyPolicy | allow *pgo apply*|
-|Cat | allow *pgo cat*|
-|CreateBackup | allow *pgo backup*|
-|CreateBenchmark | allow *pgo create benchmark*|
-|CreateCluster | allow *pgo create cluster*|
-|CreateDump | allow *pgo create pgdump*|
-|CreateFailover | allow *pgo failover*|
-|CreatePgbouncer | allow *pgo create pgbouncer*|
-|CreatePgpool | allow *pgo create pgpool*|
-|CreatePolicy | allow *pgo create policy*|
-|CreateSchedule | allow *pgo create schedule*|
-|CreateUpgrade | allow *pgo upgrade*|
-|CreateUser | allow *pgo create user*|
-|DeleteBackup | allow *pgo delete backup*|
-|DeleteBenchmark | allow *pgo delete benchmark*|
-|DeleteCluster | allow *pgo delete cluster*|
-|DeletePgbouncer | allow *pgo delete pgbouncer*|
-|DeletePgpool | allow *pgo delete pgpool*|
-|DeletePolicy | allow *pgo delete policy*|
-|DeleteSchedule | allow *pgo delete schedule*|
-|DeleteUpgrade | allow *pgo delete upgrade*|
-|DeleteUser | allow *pgo delete user*|
-|DfCluster | allow *pgo df*|
-|Label | allow *pgo label*|
-|Load | allow *pgo load*|
-|Ls | allow *pgo ls*|
-|Reload | allow *pgo reload*|
-|Restore | allow *pgo restore*|
-|RestoreDump | allow *pgo restore* for pgdumps|
-|ShowBackup | allow *pgo show backup*|
-|ShowBenchmark | allow *pgo show benchmark*|
-|ShowCluster | allow *pgo show cluster*|
-|ShowConfig | allow *pgo show config*|
-|ShowPolicy | allow *pgo show policy*|
-|ShowPVC | allow *pgo show pvc*|
-|ShowSchedule | allow *pgo show schedule*|
-|ShowNamespace | allow *pgo show namespace*|
-|ShowUpgrade | allow *pgo show upgrade*|
-|ShowWorkflow | allow *pgo show workflow*|
-|Status | allow *pgo status*|
-|TestCluster | allow *pgo test*|
-|UpdateCluster | allow *pgo update cluster*|
-|User | allow *pgo user*|
-|Version | allow *pgo version*|
-
-
-If the user is unauthorized for a pgo command, the user will
-get back this response:
-
-    Error:  Authentication Failed: 401 
-
-## Making Security Changes
-The Operator today requires you to make Operator user security changes in the pgouser and pgorole files, and for those changes to take effect you are required to re-deploy the Operator:
-
-    make deployoperator
-
-This will recreate the *pgo-config* ConfigMap that stores these files and is mounted by the Operator during its initialization.
-
-## API Security
-
-The Operator REST API is encrypted with keys stored in the *pgo.tls* Secret.  
-
-The pgo.tls Secret can be generated prior to starting the Operator or
-you can let the Operator generate the Secret for you if the Secret
-does not exist.
-
-Adjust the default keys to meet your security requirements using your own keys.  The *pgo.tls* Secret is created when you run:
-
-    make deployoperator
-
-The keys are generated when the RBAC script is executed by the cluster admin:
-
-    make installrbac
-
-In some scenarios like an OLM deployment, it is preferable for the Operator to generate
-the Secret keys at runtime, if the pgo.tls Secret does not exit
-when the Operator starts, a new TLS Secret will be generated.
-In this scenario, you can extract the generated Secret TLS keys using:
-
-    kubectl cp <pgo-namespace>/<pgo-pod>:/tmp/server.key /tmp/server.key -c apiserver
-    kubectl cp <pgo-namespace>/<pgo-pod>:/tmp/server.crt /tmp/server.crt -c apiserver
-    
-example of the command below:
-    
-    kubectl cp pgo/postgres-operator-585584f57d-ntwr5:tmp/server.key /tmp/server.key -c apiserver
-    kubectl cp pgo/postgres-operator-585584f57d-ntwr5:tmp/server.crt /tmp/server.crt -c apiserver
-
-This server.key and server.crt can then be used to access the *pgo-apiserver*
-from the pgo CLI by setting the following variables in your client environment:
-
-    export PGO_CA_CERT=/tmp/server.crt
-    export PGO_CLIENT_CERT=/tmp/server.crt
-    export PGO_CLIENT_KEY=/tmp/server.key
-
-You can view the TLS secret using:
-
-    kubectl get secret pgo.tls -n pgo
-or
-
-    oc get secret pgo.tls -n pgo
-
-If you create the Secret outside of the Operator, for example using
-the default installation script, the key and cert that are generated by the default installation are found here:
-
-    $PGOROOT/conf/postgres-operator/server.crt 
-    $PGOROOT/conf/postgres-operator/server.key 
-
-The key and cert are generated using the *deploy/gen-api-keys.sh* script.
-That script gets executed when running:
-
-    make installrbac
-
-You can extract the server.key and server.crt from the Secret using the
-following:
-
-    oc get secret pgo.tls -n $PGO_OPERATOR_NAMESPACE -o jsonpath='{.data.tls\.key}' | base64 --decode > /tmp/server.key
-    oc get secret pgo.tls -n $PGO_OPERATOR_NAMESPACE -o jsonpath='{.data.tls\.crt}' | base64 --decode > /tmp/server.crt
-
-This server.key and server.crt can then be used to access the *pgo-apiserver*
-REST API from the pgo CLI on your client host.
-=======
----
->>>>>>> 6470fefc
