// Package cmd provides the command line functions of the crunchy CLI
package cmd

/*
 Copyright 2017-2018 Crunchy Data Solutions, Inc.
 Licensed under the Apache License, Version 2.0 (the "License");
 you may not use this file except in compliance with the License.
 You may obtain a copy of the License at

      http://www.apache.org/licenses/LICENSE-2.0

 Unless required by applicable law or agreed to in writing, software
 distributed under the License is distributed on an "AS IS" BASIS,
 WITHOUT WARRANTIES OR CONDITIONS OF ANY KIND, either express or implied.
 See the License for the specific language governing permissions and
 limitations under the License.
*/

import (
	"bytes"
	"encoding/json"
	"fmt"
	log "github.com/Sirupsen/logrus"
	msgs "github.com/crunchydata/postgres-operator/apiservermsgs"
	"github.com/crunchydata/postgres-operator/pgo/util"
	"github.com/spf13/cobra"
	"net/http"
	"os"
)

var failoverCmd = &cobra.Command{
	Use:   "failover",
<<<<<<< HEAD
	Short: "Perform a failover",
	Long: `Performs a failover, for example:
		pgo failover mycluster`,
=======
	Short: "Performs a manual failover",
	Long: `Performs a manual failover. For example:

	pgo failover mycluster`,
>>>>>>> a47cbd96
	Run: func(cmd *cobra.Command, args []string) {
		log.Debug("failover called")
		if len(args) == 0 {
			fmt.Println(`Error: You must specify the cluster to failover.`)
		} else {
			if Query {
				queryFailover(args)
			} else if util.AskForConfirmation(NoPrompt, "") {
				if Target == "" {
					fmt.Println(`Error: The --target flag is required for failover.`)
					return
				}
				createFailover(args)
			} else {
				fmt.Println("Aborting...")
			}
		}

	},
}

func init() {
	RootCmd.AddCommand(failoverCmd)

	failoverCmd.Flags().BoolVarP(&Query, "query", "", false, "Prints the list of failover candidates.")
	failoverCmd.Flags().BoolVarP(&NoPrompt, "no-prompt", "n", false, "No command line confirmation.")
	failoverCmd.Flags().StringVarP(&Target, "target", "", "", "The replica target which the failover will occur on.")

}

// createFailover ....
func createFailover(args []string) {
	log.Debugf("createFailover called %v\n", args)

	request := new(msgs.CreateFailoverRequest)
	request.ClusterName = args[0]
	request.Target = Target
	request.ClientVersion = msgs.PGO_VERSION

	jsonValue, _ := json.Marshal(request)

	url := APIServerURL + "/failover"

	log.Debug("create failover called [" + url + "]")

	action := "POST"
	req, err := http.NewRequest(action, url, bytes.NewBuffer(jsonValue))
	if err != nil {
		fmt.Println("Error: NewRequest: ", err)
		return
	}
	req.Header.Set("Content-Type", "application/json")
	req.SetBasicAuth(BasicAuthUsername, BasicAuthPassword)

	resp, err := httpclient.Do(req)
	if err != nil {
		fmt.Println("Error: Do: ", err)
		return
	}
	log.Debugf("%v\n", resp)
	StatusCheck(resp)

	defer resp.Body.Close()

	var response msgs.CreateFailoverResponse

	if err := json.NewDecoder(resp.Body).Decode(&response); err != nil {
		log.Printf("%v\n", resp.Body)
		fmt.Println("Error: ", err)
		log.Println(err)
		return
	}

	if response.Status.Code == msgs.Ok {
		for k := range response.Results {
			fmt.Println(response.Results[k])
		}
	} else {
		fmt.Println("Error: " + response.Status.Msg)
		os.Exit(2)
	}

}

// queryFailover ....
func queryFailover(args []string) {
	log.Debugf("queryFailover called %v\n", args)

	url := APIServerURL + "/failover/" + args[0] + "?version=" + msgs.PGO_VERSION

	log.Debug("query failover called [" + url + "]")

	action := "GET"
	req, err := http.NewRequest(action, url, nil)
	if err != nil {
		fmt.Println("Error: NewRequest: ", err)
		return
	}
	req.Header.Set("Content-Type", "application/json")
	req.SetBasicAuth(BasicAuthUsername, BasicAuthPassword)

	resp, err := httpclient.Do(req)
	if err != nil {
		fmt.Println("Error: Do: ", err)
		return
	}
	StatusCheck(resp)

	defer resp.Body.Close()

	var response msgs.QueryFailoverResponse

	if err := json.NewDecoder(resp.Body).Decode(&response); err != nil {
		log.Printf("%v\n", resp.Body)
		fmt.Println("Error: ", err)
		return
	}

	if response.Status.Code == msgs.Ok {
		fmt.Println(response.Status.Msg)
		if len(response.Targets) > 0 {
			fmt.Println("Failover targets include:")
			for i := 0; i < len(response.Targets); i++ {
				printTarget(response.Targets[i])
			}
		}
		for k := range response.Results {
			fmt.Println(response.Results[k])
		}
	} else {
		fmt.Println("Error: " + response.Status.Msg)
		os.Exit(2)
	}

}

func printTarget(target msgs.FailoverTargetSpec) {
	fmt.Printf("\t%s (%s) (%s) ReceiveLoc (%d) ReplayLoc (%d)\n", target.Name, target.ReadyStatus, target.Node, target.ReceiveLocation, target.ReplayLocation)
}<|MERGE_RESOLUTION|>--- conflicted
+++ resolved
@@ -30,16 +30,10 @@
 
 var failoverCmd = &cobra.Command{
 	Use:   "failover",
-<<<<<<< HEAD
-	Short: "Perform a failover",
-	Long: `Performs a failover, for example:
-		pgo failover mycluster`,
-=======
 	Short: "Performs a manual failover",
 	Long: `Performs a manual failover. For example:
 
 	pgo failover mycluster`,
->>>>>>> a47cbd96
 	Run: func(cmd *cobra.Command, args []string) {
 		log.Debug("failover called")
 		if len(args) == 0 {
