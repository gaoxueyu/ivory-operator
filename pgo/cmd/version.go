package cmd

/*
 Copyright 2017-2018 Crunchy Data Solutions, Inc.
 Licensed under the Apache License, Version 2.0 (the "License");
 you may not use this file except in compliance with the License.
 You may obtain a copy of the License at

      http://www.apache.org/licenses/LICENSE-2.0

 Unless required by applicable law or agreed to in writing, software
 distributed under the License is distributed on an "AS IS" BASIS,
 WITHOUT WARRANTIES OR CONDITIONS OF ANY KIND, either express or implied.
 See the License for the specific language governing permissions and
 limitations under the License.
*/

import (
	"encoding/json"
	"fmt"
	log "github.com/Sirupsen/logrus"
	msgs "github.com/crunchydata/postgres-operator/apiservermsgs"
	"github.com/spf13/cobra"
	"net/http"
	"os"
)

var versionCmd = &cobra.Command{
	Use:   "version",
<<<<<<< HEAD
	Short: "Print version information for the postgres-operator",
	Long: `VERSION allows you to print version information for the postgres-operator
				For example:
=======
	Short: "Print version information for the PostgreSQL Operator",
	Long: `VERSION allows you to print version information for the postgres-operator. For example:
>>>>>>> a47cbd96

	pgo version`,
	Run: func(cmd *cobra.Command, args []string) {
		log.Debug("version called")
		showVersion()
	},
}

func init() {
	RootCmd.AddCommand(versionCmd)
}

func showVersion() {

	url := APIServerURL + "/version"
	log.Debug(url)

	req, err := http.NewRequest("GET", url, nil)
	if err != nil {
		fmt.Println("Error: NewRequest: ", err)
		return
	}

	req.Header.Set("Content-Type", "application/json")
	req.SetBasicAuth(BasicAuthUsername, BasicAuthPassword)

	resp, err := httpclient.Do(req)
	if err != nil {
		fmt.Println("Error: Do: ", err)
		return
	}
	log.Debugf("%v\n", resp)

	defer resp.Body.Close()

	StatusCheck(resp)

	var response msgs.VersionResponse

	if err := json.NewDecoder(resp.Body).Decode(&response); err != nil {
		log.Printf("%v\n", resp.Body)
		fmt.Println("Error: ", err)
		log.Println(err)
		return
	}

	fmt.Println("pgo client version " + msgs.PGO_VERSION)

	if response.Status.Code == msgs.Ok {
		fmt.Println("apiserver version " + response.Version)
	} else {
		fmt.Println("Error: " + response.Status.Msg)
		os.Exit(2)
	}

}<|MERGE_RESOLUTION|>--- conflicted
+++ resolved
@@ -27,14 +27,8 @@
 
 var versionCmd = &cobra.Command{
 	Use:   "version",
-<<<<<<< HEAD
-	Short: "Print version information for the postgres-operator",
-	Long: `VERSION allows you to print version information for the postgres-operator
-				For example:
-=======
 	Short: "Print version information for the PostgreSQL Operator",
 	Long: `VERSION allows you to print version information for the postgres-operator. For example:
->>>>>>> a47cbd96
 
 	pgo version`,
 	Run: func(cmd *cobra.Command, args []string) {
